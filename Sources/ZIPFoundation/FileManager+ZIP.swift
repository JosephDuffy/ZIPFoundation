--- conflicted
+++ resolved
@@ -131,13 +131,7 @@
 
     func createParentDirectoryStructure(for url: URL) throws {
         let parentDirectoryURL = url.deletingLastPathComponent()
-<<<<<<< HEAD
         try self.createDirectory(at: parentDirectoryURL, withIntermediateDirectories: true, attributes: nil)
-=======
-        if !FileManager.fileOrSymbolicLinkExists(at: parentDirectoryURL) {
-            try self.createDirectory(at: parentDirectoryURL, withIntermediateDirectories: true, attributes: nil)
-        }
->>>>>>> 3d18047f
     }
 
     class func attributes(from entry: Entry) -> [FileAttributeKey: Any] {
