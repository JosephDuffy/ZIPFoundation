--- conflicted
+++ resolved
@@ -10,11 +10,8 @@
 		95B5A3D42366731B00D4D8FD /* Archive+MemoryFile.swift in Sources */ = {isa = PBXBuildFile; fileRef = 95B5A3D32366731B00D4D8FD /* Archive+MemoryFile.swift */; };
 		95B5A3D72367999900D4D8FD /* ZIPFoundationMemoryTests.swift in Sources */ = {isa = PBXBuildFile; fileRef = 95B5A3D52367983A00D4D8FD /* ZIPFoundationMemoryTests.swift */; };
 		BA3716AB21F0A238006E54E6 /* ZIPFoundationProgressTests.swift in Sources */ = {isa = PBXBuildFile; fileRef = BA3716A921F0A1AC006E54E6 /* ZIPFoundationProgressTests.swift */; };
-<<<<<<< HEAD
 		D9C5971D251CBC50000AF11F /* Archive+sortEntries.swift in Sources */ = {isa = PBXBuildFile; fileRef = D9C5971C251CBC50000AF11F /* Archive+sortEntries.swift */; };
-=======
 		BAAF13DA25CC140300070A95 /* ZIPFoundationErrorConditionTests.swift in Sources */ = {isa = PBXBuildFile; fileRef = BAAF13D925CC140300070A95 /* ZIPFoundationErrorConditionTests.swift */; };
->>>>>>> d1f0b3a1
 		OBJ_33 /* ZIPFoundationDataSerializationTests.swift in Sources */ = {isa = PBXBuildFile; fileRef = OBJ_18 /* ZIPFoundationDataSerializationTests.swift */; };
 		OBJ_34 /* ZIPFoundationEntryTests.swift in Sources */ = {isa = PBXBuildFile; fileRef = OBJ_19 /* ZIPFoundationEntryTests.swift */; };
 		OBJ_35 /* ZIPFoundationFileManagerTests.swift in Sources */ = {isa = PBXBuildFile; fileRef = OBJ_20 /* ZIPFoundationFileManagerTests.swift */; };
@@ -46,11 +43,8 @@
 		95B5A3D32366731B00D4D8FD /* Archive+MemoryFile.swift */ = {isa = PBXFileReference; lastKnownFileType = sourcecode.swift; path = "Archive+MemoryFile.swift"; sourceTree = "<group>"; };
 		95B5A3D52367983A00D4D8FD /* ZIPFoundationMemoryTests.swift */ = {isa = PBXFileReference; lastKnownFileType = sourcecode.swift; path = ZIPFoundationMemoryTests.swift; sourceTree = "<group>"; };
 		BA3716A921F0A1AC006E54E6 /* ZIPFoundationProgressTests.swift */ = {isa = PBXFileReference; lastKnownFileType = sourcecode.swift; path = ZIPFoundationProgressTests.swift; sourceTree = "<group>"; };
-<<<<<<< HEAD
 		D9C5971C251CBC50000AF11F /* Archive+sortEntries.swift */ = {isa = PBXFileReference; fileEncoding = 4; lastKnownFileType = sourcecode.swift; path = "Archive+sortEntries.swift"; sourceTree = "<group>"; };
-=======
 		BAAF13D925CC140300070A95 /* ZIPFoundationErrorConditionTests.swift */ = {isa = PBXFileReference; lastKnownFileType = sourcecode.swift; path = ZIPFoundationErrorConditionTests.swift; sourceTree = "<group>"; };
->>>>>>> d1f0b3a1
 		OBJ_10 /* Archive+Writing.swift */ = {isa = PBXFileReference; lastKnownFileType = sourcecode.swift; path = "Archive+Writing.swift"; sourceTree = "<group>"; };
 		OBJ_11 /* Archive.swift */ = {isa = PBXFileReference; lastKnownFileType = sourcecode.swift; path = Archive.swift; sourceTree = "<group>"; };
 		OBJ_12 /* Data+Compression.swift */ = {isa = PBXFileReference; lastKnownFileType = sourcecode.swift; path = "Data+Compression.swift"; sourceTree = "<group>"; };
